/*
 * Copyright 2025 SqlApp2
 *
 * Licensed under the Apache License, Version 2.0 (the "License");
 * you may not use this file except in compliance with the License.
 * You may obtain a copy of the License at
 *
 *     http://www.apache.org/licenses/LICENSE-2.0
 *
 * Unless required by applicable law or agreed to in writing, software
 * distributed under the License is distributed on an "AS IS" BASIS,
 * WITHOUT WARRANTIES OR CONDITIONS OF ANY KIND, either express or implied.
 * See the License for the specific language governing permissions and
 * limitations under the License.
 */
package cherry.sqlapp2.service;

import cherry.sqlapp2.dto.ConnectionInfoResponse;
import cherry.sqlapp2.entity.DatabaseConnection;
import cherry.sqlapp2.entity.User;
import org.springframework.beans.factory.annotation.Autowired;
import org.springframework.stereotype.Service;

import javax.sql.DataSource;
import java.sql.Connection;
import java.sql.SQLException;
import java.util.HashMap;
import java.util.Map;
import java.util.concurrent.ConcurrentHashMap;

@Service
public class DynamicDataSourceService {

    private final DatabaseConnectionService connectionService;
    private final EncryptionService encryptionService;
    
    // Connection pool per user per database connection
    private final Map<String, DataSource> dataSourceCache = new ConcurrentHashMap<>();
    
    @Autowired
    public DynamicDataSourceService(DatabaseConnectionService connectionService, 
                                   EncryptionService encryptionService) {
        this.connectionService = connectionService;
        this.encryptionService = encryptionService;
    }

    /**
     * Get a JDBC Connection for the specified user and connection ID
     */
    public Connection getConnection(User user, Long connectionId) throws SQLException {
        DatabaseConnection dbConfig = connectionService.getConnectionEntityById(user, connectionId)
                .orElseThrow(() -> new IllegalArgumentException("Connection not found: " + connectionId));
        
        if (!dbConfig.isActive()) {
            throw new IllegalStateException("Connection is not active: " + dbConfig.getConnectionName());
        }
        
        return createConnection(dbConfig);
    }
    
    /**
     * Get a JDBC Connection for the specified database connection entity
     */
    public Connection getConnection(DatabaseConnection dbConfig) throws SQLException {
        if (!dbConfig.isActive()) {
            throw new IllegalStateException("Connection is not active: " + dbConfig.getConnectionName());
        }
        
        return createConnection(dbConfig);
    }

    /**
     * Create a direct JDBC connection from DatabaseConnection entity
     */
    private Connection createConnection(DatabaseConnection dbConfig) throws SQLException {
        String decryptedPassword = encryptionService.decrypt(dbConfig.getEncryptedPassword());
        String connectionUrl = dbConfig.buildJdbcUrl();
        
        try {
            return java.sql.DriverManager.getConnection(
                    connectionUrl, 
                    dbConfig.getUsername(), 
                    decryptedPassword
            );
        } catch (SQLException e) {
            throw new SQLException(
                "Failed to connect to database '" + dbConfig.getConnectionName() + "': " + e.getMessage(), 
                e
            );
        }
    }

    /**
     * Test if connection is available and active
     */
    @Deprecated
    public boolean isConnectionAvailable(User user, Long connectionId) {
        try {
            DatabaseConnection dbConfig = connectionService.getConnectionEntityById(user, connectionId)
                    .orElse(null);
            
            if (dbConfig == null || !dbConfig.isActive()) {
                return false;
            }
            
            try (Connection conn = createConnection(dbConfig)) {
                return conn.isValid(5);
            }
        } catch (Exception e) {
            return false;
        }
    }

    /**
     * Get connection metadata for display purposes
     */
<<<<<<< HEAD
    public ConnectionInfoResponse getConnectionInfo(User user, Long connectionId) throws SQLException {
=======
    @Deprecated
    public Map<String, Object> getConnectionInfo(User user, Long connectionId) throws SQLException {
>>>>>>> 3ea51315
        DatabaseConnection dbConfig = connectionService.getConnectionEntityById(user, connectionId)
                .orElseThrow(() -> new IllegalArgumentException("Connection not found: " + connectionId));
        
        try (Connection conn = createConnection(dbConfig)) {
            var metaData = conn.getMetaData();
            
            return ConnectionInfoResponse.success(
                    dbConfig.getConnectionName(),
                    dbConfig.getDatabaseType().toString(),
                    dbConfig.getHost(),
                    dbConfig.getPort(),
                    dbConfig.getDatabaseName(),
                    dbConfig.getUsername(),
                    metaData.getDatabaseProductName(),
                    metaData.getDatabaseProductVersion(),
                    metaData.getDriverName(),
                    metaData.getDriverVersion(),
                    dbConfig.buildJdbcUrl(),
                    conn.isValid(5)
            );
            
        } catch (SQLException e) {
            return ConnectionInfoResponse.error(
                    dbConfig.getConnectionName(),
                    dbConfig.getDatabaseType().toString(),
                    dbConfig.getHost(),
                    dbConfig.getPort(),
                    dbConfig.getDatabaseName(),
                    dbConfig.getUsername(),
                    e.getMessage()
            );
        }
    }

    /**
     * Close and cleanup connections for a user
     */
    public void closeUserConnections(User user) {
        // In a more sophisticated implementation, we would maintain
        // connection pools per user and clean them up here
        // For now, we rely on the try-with-resources pattern
        // for individual connection management
    }
}<|MERGE_RESOLUTION|>--- conflicted
+++ resolved
@@ -114,12 +114,8 @@
     /**
      * Get connection metadata for display purposes
      */
-<<<<<<< HEAD
+    @Deprecated
     public ConnectionInfoResponse getConnectionInfo(User user, Long connectionId) throws SQLException {
-=======
-    @Deprecated
-    public Map<String, Object> getConnectionInfo(User user, Long connectionId) throws SQLException {
->>>>>>> 3ea51315
         DatabaseConnection dbConfig = connectionService.getConnectionEntityById(user, connectionId)
                 .orElseThrow(() -> new IllegalArgumentException("Connection not found: " + connectionId));
         
